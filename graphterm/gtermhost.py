#!/usr/bin/env python

"""gtermhost: GraphTerm host connector
"""

import base64
import cgi
import calendar
import datetime
import email.utils
import functools
import hashlib
import logging
import mimetypes
import otrace
import os
import re
import signal
import stat
import sys
import threading
import time
import urllib

import random
try:
    random = random.SystemRandom()
except NotImplementedError:
    import random

import tornado.netutil
import lineterm
import packetserver

RETRY_SEC = 15

OSHELL_NAME = "osh"

##SHELL_CMD = "bash -l"
SHELL_CMD = "/bin/bash -l"

# Short prompt (long prompt with directory metadata fills most of row)
##PROMPT_PREFIX = '<gtprompt/>'    # Unique prompt prefix
PROMPT_PREFIX = ''              # No unique prefix necessary for bash (using PROMPT_COMMAND)
PROMPT_SUFFIX = '$'
SHELL_PROMPT = [PROMPT_PREFIX, '\W', PROMPT_SUFFIX]

HTML_ESCAPES = ["\x1b[?1155;", "h",
                "\x1b[?1155l"]

DEFAULT_HTTP_PORT = 8900
DEFAULT_HOST_PORT = DEFAULT_HTTP_PORT - 1

HOST_RE = re.compile(r"^[\w\-\.]+$")             # Allowed host names
SESSION_RE = re.compile(r"^[a-z]\w*$")           # Allowed session names

def get_normalized_host(host):
    """Return identifier version of hostname"""
    return re.sub(r"\W", "_", host.upper())

class HtmlWrapper(object):
    """ Wrapper for HTML output
    """
    def __init__(self, lterm_cookie):
        self.lterm_cookie = lterm_cookie

    def wrap(self, html, msg_type=""):
        return HTML_ESCAPES[0] + self.lterm_cookie + HTML_ESCAPES[1]  + html + HTML_ESCAPES[-1]

class TerminalClient(packetserver.RPCLink, packetserver.PacketClient):
    _all_connections = {}
<<<<<<< HEAD
    all_cookies = {}
    def __init__(self, host, port, command=SHELL_CMD, host_secret="", oshell=False, io_loop=None, ssl_options={},
                 term_type="", widget_port=0, lterm_logfile=""):
=======
    def __init__(self, host, port, command=SHELL_CMD, lterm_cookie="", oshell=False, io_loop=None, ssl_options={},
                 term_type="", term_encoding="utf-8", lterm_logfile=""):
>>>>>>> 8818a78e
        super(TerminalClient, self).__init__(host, port, io_loop=io_loop,
                                             ssl_options=ssl_options, max_packet_buf=3,
                                             reconnect_sec=RETRY_SEC, server_type="frame")
        self.term_type = term_type
<<<<<<< HEAD
        self.host_secret = host_secret
        self.widget_port = widget_port
=======
        self.term_encoding = term_encoding
        self.lterm_cookie = lterm_cookie
>>>>>>> 8818a78e
        self.lterm_logfile = lterm_logfile
        self.command = command
        self.oshell = oshell
        self.terms = {}
        self.lineterm = None
        self.osh_cookie = lineterm.make_lterm_cookie()

    def shutdown(self):
        print >> sys.stderr, "Shutting down client connection %s -> %s:%s" % (self.connection_id, self.host, self.port)
        if self.lineterm:
            self.lineterm.shutdown()
        self.lineterm = None
        super(TerminalClient, self).shutdown()

    def handle_connect(self):
        if self.oshell:
            self.add_oshell()
        normalized_host = get_normalized_host(self.connection_id)
        self.remote_response("", [["term_params", {"host_secret": self.host_secret,
                                                  "normalized_host": normalized_host}]])
        if self.widget_port:
            Widget_server = WidgetServer()
            Widget_server.listen(self.widget_port, address="localhost")
            print >> sys.stderr, "GraphTerm widgets listening on %s:%s" % ("localhost", self.widget_port)
        
    def add_oshell(self):
        self.add_term(OSHELL_NAME, self.osh_cookie)
        
    def add_term(self, term_name, lterm_cookie):
        if term_name not in self.terms:
            self.send_request_threadsafe("terminal_update", term_name, True)
        self.terms[term_name] = lterm_cookie
        self.all_cookies[lterm_cookie] = (self, term_name)

    def remove_term(self, term_name):
        try:
            lterm_cookie = self.terms.get(term_name)
            if lterm_cookie:
                del self.terms[term_name]
                del self.all_cookies[lterm_cookie]
        except Exception:
            pass
        self.send_request_threadsafe("terminal_update", term_name, False)

        if not self.lineterm:
            return
        if not term_name:
            self.lineterm.kill_all()
        else:
            self.lineterm.kill_term(term_name)

    def xterm(self, term_name="", height=25, width=80, command=SHELL_CMD):
        if not self.lineterm:
            self.lineterm = lineterm.Multiplex(self.screen_callback, command=command,
                                               shared_secret=self.host_secret, host=self.connection_id,
                                               prompt=SHELL_PROMPT, term_type=self.term_type,
                                               widget_port=self.widget_port, logfile=self.lterm_logfile)
        term_name, lterm_cookie = self.lineterm.terminal(term_name, height=height, width=width)
        self.add_term(term_name, lterm_cookie)
        return term_name

    def paste_command(self, term_name, command_line):
        if not self.lineterm:
            return
        if command_line.endswith("\n"):
            # Send delayed newline to allow multiline command to be parsed
            command_line = command_line[:-1]
            IO_loop.add_timeout(time.time()+0.1, functools.partial(self.lineterm.term_write, term_name, "\n"))

        if command_line:
            try:
                self.lineterm.term_write(term_name, command_line)
            except Exception, excp:
                logging.warning("gtermhost: Error in paste_command: %s", excp)

    def screen_callback(self, term_name, command, arg):
        # Invoked in lineterm thread; schedule callback in ioloop
        self.send_request_threadsafe("response", term_name, [["terminal", command, arg]])

    def remote_response(self, term_name, message_list):
        self.send_request_threadsafe("response", term_name, message_list)

    def remote_request(self, term_name, req_list):
        """
        Setup commands:
          reconnect

        Input commands:
          incomplete_input <line>
          input <line>
          click_paste <text> <file_uri> {command:, clear_last:, normalize:, enter:}
          paste_command <text>
          get_finder <kind> <directory>
          save_file <filepath> <filedata>

        Output commands:
          completed_input <line>
          prompt <str>
          stdin <str>
          stdout <str>
          stderr <str>
        """
        try:
            lterm_cookie = self.terms.get(term_name)
            resp_list = []
            for cmd in req_list:
                action = cmd.pop(0)

                if action == "reconnect":
                    if self.lineterm:
                        self.lineterm.reconnect(term_name)

                elif action == "set_size":
                    if term_name != OSHELL_NAME:
                        self.xterm(term_name, cmd[0][0], cmd[0][1])

                elif action == "kill_term":
                    self.remove_term(term_name)

                elif action == "keypress":
                    if self.lineterm:
                        self.lineterm.term_write(term_name, cmd[0].encode(self.term_encoding, "ignore"))

                elif action == "save_file":
                    if self.lineterm:
                        self.lineterm.save_file(term_name, cmd[0], cmd[1])

                elif action == "click_paste":
                    # click_paste: text, file_uri, {command:, clear_last:, normalize:, enter:}
                    if self.lineterm:
                        paste_text = self.lineterm.click_paste(term_name, cmd[0], cmd[1], cmd[2])
                        self.paste_command(term_name, paste_text)

                elif action == "paste_command":
                    # paste_command: command_line
                    self.paste_command(term_name, cmd[0])

                elif action == "clear_last_entry":
                    if self.lineterm:
                        self.lineterm.clear_last_entry(term_name, long(cmd[0]))

                elif action == "get_finder":
                    if self.lineterm:
                        self.lineterm.get_finder(term_name, cmd[0], cmd[1])

                elif action == "incomplete_input":
                    cmd_incomplete = cmd[0].encode("ascii", "ignore")
                    dummy, sep, text = cmd_incomplete.rpartition(" ")
                    options = otrace.OShell.instance.completer(text, 0, line=cmd_incomplete, all=True)
                    if text:
                        options = [cmd_incomplete[:-len(text)]+option for option in options]
                    else:
                        options = [cmd_incomplete+option for option in options]
                    resp_list.append(["completed_input", options])   # Not escaped; handle as text

                elif action == "input":
                    cmd_input = cmd[0].encode("ascii", "ignore").lstrip()   # Unescaped text
                    here_doc = cmd[1]
                    entry_list = []

                    if cmd_input == "cat episode4.txt":
                        # Easter egg
                        std_out, std_err = Episode4, ""
                    else:
                        std_out, std_err = otrace.OShell.instance.execute(cmd_input, here_doc=here_doc)
                    resp_list.append(["input", cmd[0]])   # Not escaped; handle as text

                    prompt, cur_dir_path = otrace.OShell.instance.get_prompt()
                    resp_list.append(["prompt", cgi.escape(prompt), "file://"+urllib.quote(cur_dir_path)])

                    auth_html = False
                    if lterm_cookie and std_out.startswith(HTML_ESCAPES[0]):
                        auth_prefix = HTML_ESCAPES[0]+lterm_cookie+HTML_ESCAPES[1]
                        auth_html = std_out.startswith(auth_prefix)
                        if auth_html:
                            offset = len(auth_prefix)
                        else:
                            # Unauthenticated html
                            offset = std_out.find(HTML_ESCAPES[1])+len(HTML_ESCAPES[1])

                        if std_out.endswith(HTML_ESCAPES[-1]):
                            html_output = std_out[offset:-len(HTML_ESCAPES[-1])]
                        elif std_out.endswith(HTML_ESCAPES[-1]+"\n"):
                            html_output = std_out[offset:-len(HTML_ESCAPES[-1])-1]
                        else:
                            html_output = std_out[offset:]

                        headers, content = lineterm.parse_headers(html_output)

                        if auth_html:
                            resp_list.append(["html_output", content])
                        else:
                            # Unauthenticated; extract plain text from html
                            try:
                                import lxml.html
                                std_out = lxml.html.fromstring(content).text_content()
                            except Exception:
                                std_out = content

                    if not auth_html:
                        entry_list.append('<pre class="output">')
                        if std_out and std_out != "_NoPrompt_":
                            entry_list.append('<span class="stdout">%s</span>' % cgi.escape(std_out))
                        if std_err:
                            entry_list.append('<span class="stderr">%s</span>' % cgi.escape(std_err))
                        entry_list.append('</pre>')
                        resp_list.append(["output", "\n".join(entry_list)])

                elif action == "file_request":
                    request_id, request_method, file_path, if_mod_since = cmd
                    status = (404, "Not Found")
                    last_modified = None
                    etag = None
                    content_type = None
                    content_length = None
                    content = ""
                    abspath = file_path
                    if os.path.sep != "/":
                        abspath = abspath.replace("/", os.path.sep)

                    if os.path.isfile(abspath) and os.access(abspath, os.R_OK):
                        stat_result = os.stat(abspath)
                        mod_datetime = datetime.datetime.fromtimestamp(stat_result[stat.ST_MTIME])

                        if if_mod_since:
                            date_tuple = email.utils.parsedate(if_mod_since)
                            copy_datetime = datetime.datetime.fromtimestamp(time.mktime(date_tuple))
                        else:
                            copy_datetime = None

                        if copy_datetime and copy_datetime >= mod_datetime:
                            status = (304, "Not Modified")
                        else:
                            # Read file contents
                            try:
                                tm = calendar.timegm(mod_datetime.utctimetuple())
                                last_modified = email.utils.formatdate(tm, localtime=False, usegmt=True)

                                mime_type, encoding = mimetypes.guess_type(abspath)
                                if mime_type:
                                    content_type = mime_type

                                with open(abspath, "rb") as file:
                                    data = file.read()
                                    hasher = hashlib.sha1()
                                    hasher.update(data)
                                    digest = hasher.hexdigest()
                                    etag = '"%s"' % digest
                                    if request_method == "HEAD":
                                        content_length = len(data)
                                    else:
                                        content = data
                                    status = (200, "OK")
                            except Exception:
                                pass

                    resp_list.append(["file_response", request_id,
                                      dict(status=status, last_modified=last_modified,
                                           etag=etag,
                                           content_type=content_type, content_length=content_length,
                                           content=base64.b64encode(content))])

                elif action == "errmsg":
                    logging.warning("remote_request: ERROR %s", cmd[0])
                else:
                    raise Exception("Invalid action: "+action)
            self.remote_response(term_name, resp_list);
        except Exception, excp:
            import traceback
            errmsg = "%s\n%s" % (excp, traceback.format_exc())
            print >> sys.stderr, "TerminalClient.remote_request: "+errmsg
            self.remote_response(term_name, [["errmsg", errmsg]])
            ##self.shutdown()


class GTCallbackMixin(object):
    """ GT callback implementation
    """
    oshell_client = None
    def set_client(self, oshell_client):
        self.oshell_client = oshell_client
        
    def logmessage(self, log_level, msg, exc_info=None, logtype="", plaintext=""):
        # If log_level is None, always display message
        if self.oshell_client and (log_level is None or log_level >= self.log_level):
            self.oshell_client.remote_response(OSHELL_NAME, [["log", logtype, log_level, msg]])

        if logtype or log_level is None:
            sys.stderr.write((plaintext or msg)+"\n")

    def editback(self, content, filepath="", filetype="", editor="", modify=False):
        if editor and editor != "web":
            return otrace.TraceCallback.editback(self, content, filepath=filepath, filetype=filetype,
                                          editor=editor, modify=modify)
        params = {"editor": editor, "modify": modify, "command": "edit -f "+filepath if modify else "",
                  "filepath": filepath, "filetype": filetype}
        self.oshell_client.remote_response(OSHELL_NAME, [["edit", params, content]])
        return (None, None)

if otrace:
    class GTCallback(GTCallbackMixin, otrace.TraceCallback):
        pass
else:
    class GTCallback(GTCallbackMixin):
        pass

class WidgetStream(object):
    _all_widgets = []

    startseq = "\x1b[?1155;"
    startdelim = "h"
    endseq = "\x1b[?1155l"

    def __init__(self, stream, address):
        self.stream = stream
        self.address = address
        self.cookie = None
        self._all_widgets.append(self)

    @classmethod
    def shutdown_all(cls):
        for widget in cls._all_widgets[:]:
            widget.shutdown()

    def shutdown(self):
        if not self.stream:
            return
        try:
            self.stream.close()
            self.stream = None
            self._all_widgets.remove(self)
        except Exception:
            pass

    def next_packet(self):
        if self.stream:
            self.stream.read_until(self.startseq, self.start_packet)

    def start_packet(self, data):
        if self.stream:
            self.stream.read_until(self.startdelim, self.check_cookie)

    def check_cookie(self, data):
        data = data[:-len(self.startdelim)].strip()
        if not data.isdigit() or data not in TerminalClient.all_cookies:
            return self.shutdown()
        self.cookie = data
        if self.stream:
            self.stream.read_until(self.endseq, self.receive_packet)

    def receive_packet(self, data):
        data = data[:-len(self.endseq)]

        term_info = TerminalClient.all_cookies.get(self.cookie)
        if not term_info:
            return self.shutdown()

        host_connection, term_name = term_info

        headers, content = lineterm.parse_headers(data)
        params = {"validated": True, "headers": headers}
        host_connection.send_request_threadsafe("response", term_name, [["terminal", "graphterm_widget", [params,
                                                 base64.b64encode(content) if content else ""]]])
        self.cookie = None
        self.next_packet()
        

class WidgetServer(tornado.netutil.TCPServer):
    def handle_stream(self, stream, address):
        widget_stream = WidgetStream(stream, address)
        widget_stream.next_packet()

Host_secret = None
def gterm_shutdown(trace_shell=None):
    TerminalClient.shutdown_all()
    WidgetStream.shutdown_all()
    if trace_shell:
        trace_shell.close()

Host_connections = {}
def gterm_connect(host_name, server_addr, server_port=DEFAULT_HOST_PORT, shell_cmd=SHELL_CMD, connect_kw={},
                  oshell_globals=None, oshell_unsafe=False, oshell_workdir="", oshell_init=""):
    """ Returns (host_connection, host_secret, trace_shell)
    """
<<<<<<< HEAD
    host_secret = "%016x" % random.randrange(0, 2**64)
=======
    global IO_loop
    import tornado.ioloop
    IO_loop = tornado.ioloop.IOLoop.instance()
    lterm_cookie = "1%015d" % random.randrange(0, 10**15)   # 1 prefix to keep leading zeros when stringified
>>>>>>> 8818a78e

    host_connection = TerminalClient.get_client(host_name,
                         connect=(server_addr, server_port, shell_cmd, host_secret, bool(oshell_globals)),
                          connect_kw=connect_kw)

    Host_connections[host_secret] = host_connection

    if oshell_globals:
        gterm_callback = GTCallback()
        gterm_callback.set_client(host_connection)
        otrace.OTrace.setup(callback_handler=gterm_callback)
        otrace.OTrace.html_wrapper = HtmlWrapper(host_connection.osh_cookie)
        trace_shell = otrace.OShell(locals_dict=oshell_globals, globals_dict=oshell_globals,
                                    allow_unsafe=oshell_unsafe, work_dir=oshell_workdir,
                                    add_env={"GRAPHTERM_COOKIE": host_connection.osh_cookie,
                                             "GRAPHTERM_SHARED_SECRET": host_secret}, init_file=oshell_init)

    else:
        trace_shell = None

    return (host_connection, host_secret, trace_shell)

def run_host(options, args):
<<<<<<< HEAD
    global IO_loop, Gterm_host, Host_secret, Trace_shell, Xterm, Killterm
    import tornado.ioloop
=======
    global IO_loop, Gterm_host, Lterm_cookie, Trace_shell, Xterm, Killterm
>>>>>>> 8818a78e
    server_addr = args[0]
    host_name = args[1]
    protocol = "https" if options.https else "http"

    oshell_globals = globals() if options.oshell else None
<<<<<<< HEAD
    Gterm_host, Host_secret, Trace_shell = gterm_connect(host_name, server_addr,
                                                         server_port=options.server_port,
                                                         connect_kw={"widget_port":
                                                                     (DEFAULT_HTTP_PORT-2 if options.widgets else 0)},
                                                         oshell_globals=oshell_globals,
                                                         oshell_unsafe=True)
=======
    Gterm_host, Lterm_cookie, Trace_shell = gterm_connect(host_name, server_addr,
                                                          server_port=options.server_port,
                                                          connect_kw={"term_type": options.term_type,
                                                                      "term_encoding": options.term_encoding},
                                                          oshell_globals=oshell_globals,
                                                          oshell_unsafe=True)
>>>>>>> 8818a78e
    Xterm = Gterm_host.xterm
    Killterm = Gterm_host.remove_term

    def host_shutdown():
        global Gterm_host
        gterm_shutdown(Trace_shell)
        Gterm_host = None
        IO_loop.stop()

    def sigterm(signal, frame):
        logging.warning("SIGTERM signal received")
        IO_loop.add_callback(host_shutdown)
    signal.signal(signal.SIGTERM, sigterm)

    try:
        ioloop_thread = threading.Thread(target=IO_loop.start)
        ioloop_thread.start()
        time.sleep(1)   # Time to start thread

        print >> sys.stderr, "\nType ^C to exit"
        if Trace_shell:
            Trace_shell.loop()
        else:
            while Gterm_host:
                time.sleep(1)
    except KeyboardInterrupt:
        print >> sys.stderr, "Interrupted"

    finally:
        try:
            pass
        except Exception:
            pass

    IO_loop.add_callback(host_shutdown)

def main():
    from optparse import OptionParser
    usage = "usage: gtermhost [-h ... options] <serveraddr> <hostname>"
    parser = OptionParser(usage=usage)

    parser.add_option("", "--server_port", dest="server_port", default=DEFAULT_HOST_PORT,
                      help="server port (default: %d)" % DEFAULT_HOST_PORT, type="int")

    parser.add_option("", "--oshell", dest="oshell", action="store_true",
                      help="Activate otrace/oshell")
    parser.add_option("", "--https", dest="https", action="store_true",
                      help="Use SSL (TLS) connections for security")
<<<<<<< HEAD

    parser.add_option("", "--widgets", dest="widgets", action="store_true",
                      help="Activate widgets on port %d" % (DEFAULT_HTTP_PORT-2))
=======
    parser.add_option("", "--term_type", dest="term_type", default="",
                      help="Terminal type (linux/screen/xterm)")
    parser.add_option("", "--term_encoding", dest="term_encoding", default="utf-8",
                      help="Terminal character encoding (utf-8/latin-1/...)")
>>>>>>> 8818a78e

    parser.add_option("", "--daemon", dest="daemon", default="",
                      help="daemon=start/stop/restart/status")

    (options, args) = parser.parse_args()
    if len(args) != 2 and options.daemon != "stop":
        print >> sys.stderr, usage
        sys.exit(1)

    if not HOST_RE.match(args[1]):
        print >> sys.stderr, "Invalid characters in host name"
        sys.exit(1)

    if not options.daemon:
        run_host(options, args)
    else:
        from daemon import ServerDaemon
        pidfile = "/tmp/gtermhost.pid"
        daemon = ServerDaemon(pidfile, functools.partial(run_host, options, args))
        daemon.daemon_run(options.daemon)

if __name__ == "__main__":
    main()<|MERGE_RESOLUTION|>--- conflicted
+++ resolved
@@ -69,25 +69,16 @@
 
 class TerminalClient(packetserver.RPCLink, packetserver.PacketClient):
     _all_connections = {}
-<<<<<<< HEAD
     all_cookies = {}
     def __init__(self, host, port, command=SHELL_CMD, host_secret="", oshell=False, io_loop=None, ssl_options={},
-                 term_type="", widget_port=0, lterm_logfile=""):
-=======
-    def __init__(self, host, port, command=SHELL_CMD, lterm_cookie="", oshell=False, io_loop=None, ssl_options={},
-                 term_type="", term_encoding="utf-8", lterm_logfile=""):
->>>>>>> 8818a78e
+                 term_type="", term_encoding="utf-8", widget_port=0, lterm_logfile=""):
         super(TerminalClient, self).__init__(host, port, io_loop=io_loop,
                                              ssl_options=ssl_options, max_packet_buf=3,
                                              reconnect_sec=RETRY_SEC, server_type="frame")
         self.term_type = term_type
-<<<<<<< HEAD
         self.host_secret = host_secret
         self.widget_port = widget_port
-=======
         self.term_encoding = term_encoding
-        self.lterm_cookie = lterm_cookie
->>>>>>> 8818a78e
         self.lterm_logfile = lterm_logfile
         self.command = command
         self.oshell = oshell
@@ -472,14 +463,10 @@
                   oshell_globals=None, oshell_unsafe=False, oshell_workdir="", oshell_init=""):
     """ Returns (host_connection, host_secret, trace_shell)
     """
-<<<<<<< HEAD
-    host_secret = "%016x" % random.randrange(0, 2**64)
-=======
     global IO_loop
     import tornado.ioloop
     IO_loop = tornado.ioloop.IOLoop.instance()
-    lterm_cookie = "1%015d" % random.randrange(0, 10**15)   # 1 prefix to keep leading zeros when stringified
->>>>>>> 8818a78e
+    host_secret = "%016x" % random.randrange(0, 2**64)
 
     host_connection = TerminalClient.get_client(host_name,
                          connect=(server_addr, server_port, shell_cmd, host_secret, bool(oshell_globals)),
@@ -503,32 +490,21 @@
     return (host_connection, host_secret, trace_shell)
 
 def run_host(options, args):
-<<<<<<< HEAD
     global IO_loop, Gterm_host, Host_secret, Trace_shell, Xterm, Killterm
-    import tornado.ioloop
-=======
-    global IO_loop, Gterm_host, Lterm_cookie, Trace_shell, Xterm, Killterm
->>>>>>> 8818a78e
     server_addr = args[0]
     host_name = args[1]
     protocol = "https" if options.https else "http"
 
     oshell_globals = globals() if options.oshell else None
-<<<<<<< HEAD
+
     Gterm_host, Host_secret, Trace_shell = gterm_connect(host_name, server_addr,
                                                          server_port=options.server_port,
-                                                         connect_kw={"widget_port":
+                                                         connect_kw={"term_type": options.term_type,
+                                                                     "term_encoding": options.term_encoding,
+                                                                     "widget_port":
                                                                      (DEFAULT_HTTP_PORT-2 if options.widgets else 0)},
                                                          oshell_globals=oshell_globals,
                                                          oshell_unsafe=True)
-=======
-    Gterm_host, Lterm_cookie, Trace_shell = gterm_connect(host_name, server_addr,
-                                                          server_port=options.server_port,
-                                                          connect_kw={"term_type": options.term_type,
-                                                                      "term_encoding": options.term_encoding},
-                                                          oshell_globals=oshell_globals,
-                                                          oshell_unsafe=True)
->>>>>>> 8818a78e
     Xterm = Gterm_host.xterm
     Killterm = Gterm_host.remove_term
 
@@ -577,16 +553,12 @@
                       help="Activate otrace/oshell")
     parser.add_option("", "--https", dest="https", action="store_true",
                       help="Use SSL (TLS) connections for security")
-<<<<<<< HEAD
-
     parser.add_option("", "--widgets", dest="widgets", action="store_true",
                       help="Activate widgets on port %d" % (DEFAULT_HTTP_PORT-2))
-=======
     parser.add_option("", "--term_type", dest="term_type", default="",
                       help="Terminal type (linux/screen/xterm)")
     parser.add_option("", "--term_encoding", dest="term_encoding", default="utf-8",
                       help="Terminal character encoding (utf-8/latin-1/...)")
->>>>>>> 8818a78e
 
     parser.add_option("", "--daemon", dest="daemon", default="",
                       help="daemon=start/stop/restart/status")
