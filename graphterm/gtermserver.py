--- conflicted
+++ resolved
@@ -824,19 +824,13 @@
         Local_client, Host_secret, Trace_shell = gtermhost.gterm_connect(LOCAL_HOST, internal_host,
                                                          server_port=internal_port,
                                                          connect_kw={"ssl_options": internal_client_ssl,
-                                                                            "term_type": options.term_type,
-<<<<<<< HEAD
-                                                                       "lterm_logfile": options.lterm_logfile,
-                                                                       "widget_port":
+                                                                     "term_type": options.term_type,
+                                                                     "term_encoding": options.term_encoding,
+                                                                     "lterm_logfile": options.lterm_logfile,
+                                                                     "widget_port":
                                                                        (gtermhost.DEFAULT_HTTP_PORT-2 if options.widgets else 0)},
                                                          oshell_globals=oshell_globals,
                                                          oshell_unsafe=True)
-=======
-                                                                            "term_encoding": options.term_encoding,
-                                                                       "lterm_logfile": options.lterm_logfile},
-                                                                oshell_globals=oshell_globals,
-                                                                oshell_unsafe=True)
->>>>>>> 8818a78e
         xterm = Local_client.xterm
         killterm = Local_client.remove_term
 
